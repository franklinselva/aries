--- conflicted
+++ resolved
@@ -1408,11 +1408,7 @@
         // a strictly before b
         let top = stn.add_inactive_edge(b, a, -1);
         // b1 strictly before a1
-<<<<<<< HEAD
-        let _bottom = stn.add_inactive_edge(a1, b1, -1);
-=======
         // let bottom = stn.add_inactive_edge(a1, b1, -1);
->>>>>>> 25e47df1
 
         stn.propagate_all()?;
         assert_eq!(stn.model.state.bounds(a1), (10, 20));
