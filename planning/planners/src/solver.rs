use crate::encode::{encode, populate_with_task_network, populate_with_template_instances, EncodedProblem};
use crate::encoding::Encoding;
use crate::fmt::{format_hddl_plan, format_partial_plan, format_pddl_plan};
use crate::search::{ForwardSearcher, ManualCausalSearch};
use crate::Solver;
use anyhow::Result;
use aries::core::state::Domains;
use aries::core::{IntCst, Lit, VarRef, INT_CST_MAX};
use aries::model::extensions::{AssignmentExt, SavedAssignment};
use aries::model::lang::IAtom;
use aries::model::Model;
use aries::reasoners::stn::theory::{StnConfig, TheoryPropagationLevel};
use aries::solver::parallel::Solution;
use aries::solver::search::activity::*;
use aries::solver::search::conflicts::ConflictBasedBrancher;
use aries::solver::search::lexical::LexicalMinValue;
use aries::solver::search::{Brancher, SearchControl};
use aries_planning::chronicles::printer::Printer;
use aries_planning::chronicles::Problem;
use aries_planning::chronicles::*;
use env_param::EnvParam;
use std::str::FromStr;
use std::sync::Arc;
use std::time::Instant;

/// If set to true, prints the result of the initial propagation at each depth.
static PRINT_INITIAL_PROPAGATION: EnvParam<bool> = EnvParam::new("ARIES_PRINT_INITIAL_PROPAGATION", "false");

/// If set to true, will print the raw model (before preprocessing)
static PRINT_RAW_MODEL: EnvParam<bool> = EnvParam::new("ARIES_PRINT_RAW_MODEL", "false");

/// If set to true, will print the preprocessed model
static PRINT_MODEL: EnvParam<bool> = EnvParam::new("ARIES_PRINT_MODEL", "false");

pub type SolverResult<Sol> = aries::solver::parallel::SolverResult<Sol>;

#[derive(Copy, Clone, Debug)]
pub enum Metric {
    /// Total duration of the plan
    Makespan,
    /// Number of actions in the plan
    PlanLength,
    /// Sum of all chronicle costs
    ActionCosts,
    /// Minimize value of a given variable
    /// The variable can, e.g., represent the final value of a state variable
    MinimizeVar(IAtom),
    /// Maximize value of a given variable
    /// The variable can, e.g., represent the final value of a state variable
    MaximizeVar(IAtom),
}

impl FromStr for Metric {
    type Err = String;

    fn from_str(s: &str) -> std::result::Result<Self, Self::Err> {
        match s {
            "makespan" | "duration" => Ok(Metric::Makespan),
            "plan-length" | "length" => Ok(Metric::PlanLength),
            "action-costs" | "costs" => Ok(Metric::ActionCosts),
            _ => Err(format!(
                "Unknown metric: '{s}'. Valid options are: 'makespan', 'plan-length', 'action-costs"
            )),
        }
    }
}

/// Search for plan based on the `base_problem`.
///
/// The solver will look for plan by generating subproblem of increasing `depth`
/// (for `depth` in `{min_depth, max_depth]`) where `depth` defines the number of allowed actions
/// in the subproblem.
///
/// The `depth` parameter is increased until a plan is found or foes over `max_depth`.
///
/// When a plan is found, the solver returns the corresponding subproblem and the instantiation of
/// its variables.
#[allow(clippy::too_many_arguments)]
pub fn solve(
    mut base_problem: Problem,
    min_depth: u32,
    max_depth: u32,
    strategies: &[Strat],
    metric: Option<Metric>,
    htn_mode: bool,
    on_new_sol: impl Fn(&FiniteProblem, Arc<SavedAssignment>) + Clone,
    deadline: Option<Instant>,
) -> Result<SolverResult<(Arc<FiniteProblem>, Arc<Domains>)>> {
    if PRINT_RAW_MODEL.get() {
        Printer::print_problem(&base_problem);
    }
    println!("===== Preprocessing ======");
    aries_planning::chronicles::preprocessing::preprocess(&mut base_problem);
    println!("==========================");
    if PRINT_MODEL.get() {
        Printer::print_problem(&base_problem);
    }

    let mut best_cost = INT_CST_MAX + 1;

    let start = Instant::now();
    for depth in min_depth..=max_depth {
        let mut pb = FiniteProblem {
            model: base_problem.context.model.clone(),
            origin: base_problem.context.origin(),
            horizon: base_problem.context.horizon(),
            makespan_ub: base_problem.context.makespan_ub(),
            chronicles: base_problem.chronicles.clone(),
        };
        let depth_string = if depth == u32::MAX {
            "∞".to_string()
        } else {
            depth.to_string()
        };
        println!("{depth_string} Solving with depth {depth_string}");
        if htn_mode {
            populate_with_task_network(&mut pb, &base_problem, depth)?;
        } else {
            populate_with_template_instances(&mut pb, &base_problem, |_| Some(depth))?;
        }
        let pb = Arc::new(pb);

        let on_new_valid_assignment = {
            let pb = pb.clone();
            let on_new_sol = on_new_sol.clone();
            move |ass: Arc<SavedAssignment>| on_new_sol(&pb, ass)
        };
        println!("  [{:.3}s] Populated", start.elapsed().as_secs_f32());
        let result = solve_finite_problem(
            pb.clone(),
            strategies,
            metric,
            htn_mode,
            on_new_valid_assignment,
            deadline,
            best_cost - 1,
        );
        println!("  [{:.3}s] Solved", start.elapsed().as_secs_f32());

        let result = result.map(|assignment| (pb, assignment));
        match result {
            SolverResult::Unsat => {} // continue (increase depth)
            SolverResult::Sol((_, (_, cost))) if metric.is_some() && depth < max_depth => {
                let cost = cost.expect("Not cost provided in optimization problem");
                assert!(cost < best_cost);
                best_cost = cost; // continue with new cost bound
            }
            other => return Ok(other.map(|(pb, (ass, _))| (pb, ass))),
        }
    }
    Ok(SolverResult::Unsat)
}

/// This function mimics the instantiation of the subproblem, run the propagation and prints the result.
/// and exits immediately.
///
/// Note that is meant to facilitate debugging of the planner during development.
///
/// Returns true if the propagation succeeded.
fn propagate_and_print(pb: &FiniteProblem) -> bool {
    let Ok(EncodedProblem { model, .. }) = encode(pb, None) else {
        println!("==> Invalid model");
        return false;
    };
    let mut solver = init_solver(model);

    println!("\n======== AFTER INITIAL PROPAGATION ======\n");
    if solver.propagate().is_ok() {
        let str = format_partial_plan(pb, &solver.model).unwrap();
        println!("{str}");
        true
    } else {
        println!("==> Propagation failed.");
        false
    }
}

pub fn format_plan(problem: &FiniteProblem, assignment: &Domains, htn_mode: bool) -> Result<String> {
    let plan = if htn_mode {
        format!(
            "\n**** Decomposition ****\n\n\
             {}\n\n\
             **** Plan ****\n\n\
             {}",
            format_hddl_plan(problem, assignment)?,
            format_pddl_plan(problem, assignment)?
        )
    } else {
        format_pddl_plan(problem, assignment)?
    };
    Ok(plan)
}

pub fn init_solver(model: Model<VarLabel>) -> Box<Solver> {
    let stn_config = StnConfig {
        theory_propagation: TheoryPropagationLevel::Full,
        ..Default::default()
    };

    let mut solver = Box::new(aries::solver::Solver::new(model));
    solver.reasoners.diff.config = stn_config;
    solver
}

/// Default set of strategies for HTN problems
const HTN_DEFAULT_STRATEGIES: [Strat; 4] = [
    Strat::ActivityBool,
    Strat::ActivityBoolLight,
    Strat::Causal,
    Strat::Forward,
];
/// Default set of strategies for generative (flat) problems.
const GEN_DEFAULT_STRATEGIES: [Strat; 4] = [
    Strat::ActivityBool,
    Strat::ActivityBoolLight,
    Strat::Causal,
    Strat::Forward,
];

#[derive(Copy, Clone, Debug)]
pub enum Strat {
    /// Activity based search
    Activity,
    /// An activity-based variable selection strategy that delays branching on non-boolean variables.
    ActivityBool,
    /// Same as activity-bool with but with a lighter propagation of difference logic constraints.
    ActivityBoolLight,
    /// Mimics forward search in HTN problems.
    Forward,
    /// Search strategy that first tries to solve causal links.
    Causal,
}

/// An activity-based variable selection heuristics that delays branching on temporal variables.
struct ActivityBoolFirstHeuristic;
impl Heuristic<VarLabel> for ActivityBoolFirstHeuristic {
    fn decision_stage(&self, _var: VarRef, label: Option<&VarLabel>, _model: &aries::model::Model<VarLabel>) -> u8 {
        let (lb, ub) = _model.domain_of(_var);
        if ub - lb == 1 {
            return 0;
        }

        match label.as_ref() {
            Some(VarLabel(_, tpe)) => match tpe {
<<<<<<< HEAD
                VarType::Presence | VarType::Reification | VarType::Parameter(_) => 1,
                VarType::ChronicleStart | VarType::ChronicleEnd | VarType::TaskStart(_) | VarType::TaskEnd(_) => 2,
                VarType::Horizon | VarType::EffectEnd | VarType::Cost => 4,
=======
                VarType::Presence | VarType::Reification | VarType::Parameter(_) => 0,
                VarType::ChronicleStart | VarType::ChronicleEnd | VarType::TaskStart(_) | VarType::TaskEnd(_) => 1,
                VarType::Horizon | VarType::Makespan | VarType::EffectEnd | VarType::Cost => 2,
>>>>>>> f1dec6ff
            },
            _ => 3,
        }
    }
}

impl Strat {
    /// Configure the given solver to follow the strategy.
    pub fn adapt_solver(self, solver: &mut Solver, problem: Arc<FiniteProblem>, encoding: Arc<Encoding>) {
        match self {
            Strat::Activity => {
                // nothing, activity based search is the default configuration
            }
            Strat::ActivityBool => {
                solver.set_brancher(ActivityBrancher::new_with_heuristic(ActivityBoolFirstHeuristic))
            }
            Strat::ActivityBoolLight => {
                solver.set_brancher(ActivityBrancher::new_with_heuristic(ActivityBoolFirstHeuristic));
                solver.reasoners.diff.config.theory_propagation = TheoryPropagationLevel::Bounds;
            }
            Strat::Forward => {
                solver.set_brancher(ForwardSearcher::new(problem));
                solver.reasoners.diff.config.theory_propagation = TheoryPropagationLevel::Bounds;
            }
            Strat::Causal => {
                let strat = causal_brancher(problem, encoding);
                solver.set_brancher_boxed(strat);
            }
        }
    }
}

fn causal_brancher(problem: Arc<FiniteProblem>, encoding: Arc<Encoding>) -> Brancher<VarLabel> {
    use aries::solver::search::combinators::CombinatorExt;
    let branching_literals: Vec<Lit> = encoding.tags.iter().map(|&(_, l)| l).collect();

    // manual strategy that lets the user select branches on the command line
    let causal = ManualCausalSearch::new(problem, encoding);

    // conflict directed search on tagged literals only
    let conflict = Box::new(ConflictBasedBrancher::new(branching_literals));

    // if all tagged literals are set, fallback to standard activity-based search
    let act: Box<ActivityBrancher<VarLabel>> =
        Box::new(ActivityBrancher::new_with_heuristic(ActivityBoolFirstHeuristic));
    let lexical = Box::new(LexicalMinValue::new());
    let strat = causal.clone_to_box().and_then(conflict).and_then(act).and_then(lexical);

    strat.with_restarts(50, 1.3)
}

impl FromStr for Strat {
    type Err = String;

    fn from_str(s: &str) -> Result<Self, Self::Err> {
        match s {
            "1" | "act" | "activity" => Ok(Strat::Activity),
            "2" | "fwd" | "forward" => Ok(Strat::Forward),
            "3" | "act-bool" | "activity-bool" => Ok(Strat::ActivityBool),
            "4" | "act-bool-light" | "activity-bool-light" => Ok(Strat::ActivityBool),
            "causal" => Ok(Strat::Causal),
            _ => Err(format!("Unknown search strategy: {s}")),
        }
    }
}

/// Instantiates a solver for the given subproblem and attempts to solve it.
///
/// If more than one strategy is given, each strategy will have its own solver run on a dedicated thread.
/// If no strategy is given, then a default set of strategies will be automatically selected.
///
/// If a valid solution of the subproblem is found, the solver will return a satisfying assignment.
fn solve_finite_problem(
    pb: Arc<FiniteProblem>,
    strategies: &[Strat],
    metric: Option<Metric>,
    htn_mode: bool,
    on_new_solution: impl Fn(Arc<SavedAssignment>),
    deadline: Option<Instant>,
    cost_upper_bound: IntCst,
) -> SolverResult<(Solution, Option<IntCst>)> {
    if PRINT_INITIAL_PROPAGATION.get() {
        propagate_and_print(&pb);
    }
    let Ok(EncodedProblem {
        mut model,
        objective: metric,
        encoding,
    }) = encode(&pb, metric)
    else {
        return SolverResult::Unsat;
    };
    if let Some(metric) = metric {
        model.enforce(metric.le_lit(cost_upper_bound), []);
    }
    let solver = init_solver(model);
    let encoding = Arc::new(encoding);

    // select the set of strategies, based on user-input or hard-coded defaults.
    let strats: &[Strat] = if !strategies.is_empty() {
        strategies
    } else if htn_mode {
        &HTN_DEFAULT_STRATEGIES
    } else {
        &GEN_DEFAULT_STRATEGIES
    };
    let mut solver = aries::solver::parallel::ParSolver::new(solver, strats.len(), |id, s| {
        strats[id].adapt_solver(s, pb.clone(), encoding.clone())
    });

    let result = if let Some(metric) = metric {
        solver.minimize_with(metric, on_new_solution, deadline)
    } else {
        solver.solve(deadline)
    };

    // tag result with cost
    let result = result.map(|s| {
        let cost = metric.map(|metric| s.domain_of(metric).0);
        (s, cost)
    });

    if let SolverResult::Sol(_) = result {
        solver.print_stats()
    }
    result
}<|MERGE_RESOLUTION|>--- conflicted
+++ resolved
@@ -242,15 +242,9 @@
 
         match label.as_ref() {
             Some(VarLabel(_, tpe)) => match tpe {
-<<<<<<< HEAD
                 VarType::Presence | VarType::Reification | VarType::Parameter(_) => 1,
                 VarType::ChronicleStart | VarType::ChronicleEnd | VarType::TaskStart(_) | VarType::TaskEnd(_) => 2,
-                VarType::Horizon | VarType::EffectEnd | VarType::Cost => 4,
-=======
-                VarType::Presence | VarType::Reification | VarType::Parameter(_) => 0,
-                VarType::ChronicleStart | VarType::ChronicleEnd | VarType::TaskStart(_) | VarType::TaskEnd(_) => 1,
-                VarType::Horizon | VarType::Makespan | VarType::EffectEnd | VarType::Cost => 2,
->>>>>>> f1dec6ff
+                VarType::Horizon | VarType::Makespan | VarType::EffectEnd | VarType::Cost => 4,
             },
             _ => 3,
         }
