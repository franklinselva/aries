--- conflicted
+++ resolved
@@ -9,66 +9,17 @@
 mod validity_scope;
 mod variables;
 
-<<<<<<< HEAD
+pub use atom::Atom;
+pub use boolean::BVar;
+pub use fixed::{FAtom, FVar};
+pub use int::{IAtom, IVar};
 pub use validity_scope::*;
 
-pub use atom::Atom;
-pub use boolean::BVar;
-pub use int::{IAtom, IVar};
-
 use crate::types::TypeId;
+use aries_core::IntCst;
 pub use sym::{SAtom, SVar};
 pub use variables::Variable;
 
-=======
-pub use atom::Atom;
-pub use boolean::BVar;
-pub use fixed::*;
-pub use int::{IAtom, IVar};
-pub use sym::{SAtom, SVar};
-pub use variables::Variable;
-
-use crate::bounds::Lit;
-use crate::types::TypeId;
-use aries_collections::create_ref_type;
-use std::convert::TryFrom;
-use std::hash::Hash;
-
-/// Type representing an integer constant.
-pub type IntCst = i32;
-
-/// Overflow tolerant min value for integer constants.
-/// It is used as a default for the lower bound of integer variable domains
-pub const INT_CST_MIN: IntCst = IntCst::MIN / 2 + 1;
-
-/// Overflow tolerant max value for integer constants.
-/// It is used as a default for the upper bound of integer variable domains
-pub const INT_CST_MAX: IntCst = IntCst::MAX / 2 - 1;
-
-create_ref_type!(VarRef);
-
-impl VarRef {
-    /// A reserved special variable that is always equal to 0. It corresponds to the first representable VarRef.
-    ///
-    /// For efficiency reasons, this special case is not treated separately from the other variables, and it is the responsibility
-    /// of the producers of VarRef to ensure that they only emit this value for variables whose domain is `[0,0]`.
-    pub const ZERO: VarRef = VarRef::from_u32(0);
-
-    pub fn leq(self, i: IntCst) -> Lit {
-        Lit::leq(self, i)
-    }
-    pub fn lt(self, i: IntCst) -> Lit {
-        Lit::lt(self, i)
-    }
-    pub fn geq(self, i: IntCst) -> Lit {
-        Lit::geq(self, i)
-    }
-    pub fn gt(self, i: IntCst) -> Lit {
-        Lit::gt(self, i)
-    }
-}
-
->>>>>>> be8e5919
 #[derive(Copy, Clone, Ord, PartialOrd, Eq, PartialEq)]
 pub enum Type {
     Sym(TypeId),
